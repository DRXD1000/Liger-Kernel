--- conflicted
+++ resolved
@@ -89,14 +89,14 @@
     GRANITE_AVAILABLE = False
 
 try:
-<<<<<<< HEAD
     from transformers.models.gemma3 import Gemma3ForCausalLM
     from transformers.models.gemma3 import Gemma3TextConfig
 
     GEMMA3_AVAILABLE = True
 except ImportError:
     GEMMA3_AVAILABLE = False
-=======
+    
+try:
     # OLMO2 is only available in transformers>=4.47.0
     from transformers.models.olmo2.configuration_olmo2 import Olmo2Config
     from transformers.models.olmo2.modeling_olmo2 import Olmo2ForCausalLM
@@ -104,7 +104,6 @@
     OLMO2_AVAILABLE = True
 except ImportError:
     OLMO2_AVAILABLE = False
->>>>>>> a6dc70de
 
 from liger_kernel.utils import infer_device
 
